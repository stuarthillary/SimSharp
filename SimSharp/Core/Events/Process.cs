﻿#region License Information
/* SimSharp - A .NET port of SimPy, discrete event simulation framework
Copyright (C) 2014  Heuristic and Evolutionary Algorithms Laboratory (HEAL)

This program is free software: you can redistribute it and/or modify
it under the terms of the GNU General Public License as published by
the Free Software Foundation, either version 3 of the License, or
(at your option) any later version.

This program is distributed in the hope that it will be useful,
but WITHOUT ANY WARRANTY; without even the implied warranty of
MERCHANTABILITY or FITNESS FOR A PARTICULAR PURPOSE.  See the
GNU General Public License for more details.

You should have received a copy of the GNU General Public License
along with this program.  If not, see <http://www.gnu.org/licenses/>.*/
#endregion

using System;
using System.Collections.Generic;

namespace SimSharp {
  /// <summary>
  /// A Process handles the iteration of events. Processes may define steps that
  /// a certain entity in the simulation has to perform. Each time the process
  /// should wait it yields an event and will be resumed when that event is processed.
  /// </summary>
  /// <remarks>
  /// Since an iterator method does not have access to its process, the method can
  /// retrieve the associated Process through the ActiveProcess property of the
  /// environment. Each Process sets and resets that property during Resume.
  /// </remarks>
  public class Process : Event {
    private readonly IEnumerator<Event> generator;
    private Event target;
    /// <summary>
    /// Target is the event that is expected to be executed next in the process.
    /// </summary>
    public Event Target {
      get { return target; }
      protected set { target = value; }
    }

    public Process(Environment environment, IEnumerable<Event> generator)
      : base(environment) {
      this.generator = generator.GetEnumerator();
      IsOk = true;
      target = new Initialize(environment, this);
    }

    /// <summary>
    /// This interrupts a process and causes the IsOk flag to be set to false.
    /// If a process is interrupted the iterator method needs to call HandleFault()
    /// before continuing to yield further events.
    /// </summary>
    /// <exception cref="InvalidOperationException">This is thrown in three conditions:
    ///  - If the process has already been triggered.
    ///  - If the process attempts to interrupt itself.
    ///  - If the process continues to yield events despite being faulted.</exception>
    /// <param name="cause">The cause of the interrupt.</param>
    public virtual void Interrupt(object cause = null) {
      if (IsTriggered) throw new InvalidOperationException("The process has terminated and cannot be interrupted.");
      if (Environment.ActiveProcess == this) throw new InvalidOperationException("A process is not allowed to interrupt itself.");

<<<<<<< HEAD
      var interruptEvent = new Event(Environment);
      interruptEvent.AddCallback(Resume);
      interruptEvent.Fail(cause);

      if (target != null) {
        target.RemoveCallback(Resume);
        target = null;
      }
    }

    protected virtual void Resume(Event @event) {
      if (IsTriggered) return;
      if (@event != target && target != null) target.RemoveCallback(Resume);
=======
      var interruptEvent = new Interruption(Environment, this);
      interruptEvent.Fail(cause, urgent: true);
    }

    protected internal virtual void Resume(Event @event) {
>>>>>>> f46d466c
      Environment.ActiveProcess = this;
      if (@event.IsOk) {
        if (generator.MoveNext()) {
          if (IsTriggered) {
            // the generator called e.g. Environment.ActiveProcess.Fail
            Environment.ActiveProcess = null;
            return;
          }
          ProceedToEvent();
        } else if (!IsTriggered) Succeed(@event.Value);
      } else {
        /* Fault handling differs from SimPy as in .NET it is not possible to inject an
         * exception into an enumerator and it is impossible to put a yield return inside
         * a try-catch block. In SimSharp the Process will set IsOk and will then move to
         * the next yield in the generator. However, if after this move IsOk is still true
         * we know that the error was not handled. It is assumed the error is handled if
         * HandleFault() is called on the environment's ActiveProcess which will reset the
         * flag. */
        IsOk = false;
        Value = @event.Value;

        if (generator.MoveNext()) {
          if (IsTriggered) {
            // the generator called e.g. Environment.ActiveProcess.Fail
            Environment.ActiveProcess = null;
            return;
          }
          // if we move next, but IsFaulted is still true
          if (!IsOk) throw new InvalidOperationException("The process did not react to being faulted.");
          // otherwise HandleFault was called and the fault was handled
          ProceedToEvent();
        } else if (!IsTriggered) {
          if (!IsOk) Fail(@event.Value);
          else Succeed(@event.Value);
        }
      }
      Environment.ActiveProcess = null;
    }

    protected virtual void ProceedToEvent() {
      target = generator.Current;
      Value = target.Value;
      if (!target.IsProcessed)
        target.AddCallback(Resume);
      else throw new InvalidOperationException("Resuming on an event that was already processed.");
    }

    /// <summary>
    /// This method must be called to reset the IsOk flag of the process back to true.
    /// The IsOk flag may be set to false if the process waited on an event that failed.
    /// </summary>
    /// <remarks>
    /// In SimPy a faulting process would throw an exception which is then catched and
    /// chained. In SimSharp catching exceptions from a yield is not possible as a yield
    /// return statement may not throw an exception.
    /// If a processes faulted the Value property may indicate a cause for the fault.
    /// </remarks>
    /// <returns>True if a faulting situation needs to be handled, false if the process
    /// is okay and the last yielded event succeeded.</returns>
    public virtual bool HandleFault() {
      if (IsOk) return false;
      IsOk = true;
      return true;
    }

    private class Initialize : Event {
      public Initialize(Environment environment, Process process)
        : base(environment) {
        CallbackList.Add(process.Resume);
        IsOk = true;
        IsTriggered = true;
        environment.Schedule(this);
      }
    }
  }
}<|MERGE_RESOLUTION|>--- conflicted
+++ resolved
@@ -62,27 +62,11 @@
       if (IsTriggered) throw new InvalidOperationException("The process has terminated and cannot be interrupted.");
       if (Environment.ActiveProcess == this) throw new InvalidOperationException("A process is not allowed to interrupt itself.");
 
-<<<<<<< HEAD
-      var interruptEvent = new Event(Environment);
-      interruptEvent.AddCallback(Resume);
+      var interruptEvent = new Interruption(Environment, this);
       interruptEvent.Fail(cause);
-
-      if (target != null) {
-        target.RemoveCallback(Resume);
-        target = null;
-      }
-    }
-
-    protected virtual void Resume(Event @event) {
-      if (IsTriggered) return;
-      if (@event != target && target != null) target.RemoveCallback(Resume);
-=======
-      var interruptEvent = new Interruption(Environment, this);
-      interruptEvent.Fail(cause, urgent: true);
     }
 
     protected internal virtual void Resume(Event @event) {
->>>>>>> f46d466c
       Environment.ActiveProcess = this;
       if (@event.IsOk) {
         if (generator.MoveNext()) {
